"""Bridges between the `asyncio` module and Tornado IOLoop.

.. versionadded:: 3.2

This module integrates Tornado with the ``asyncio`` module introduced
in Python 3.4. This makes it possible to combine the two libraries on
the same event loop.

.. deprecated:: 5.0

   While the code in this module is still used, it is now enabled
   automatically when `asyncio` is available, so applications should
   no longer need to refer to this module directly.

.. note::

   Tornado requires the `~asyncio.AbstractEventLoop.add_reader` family of
   methods, so it is not compatible with the `~asyncio.ProactorEventLoop` on
   Windows. Use the `~asyncio.SelectorEventLoop` instead.
"""

import concurrent.futures
import functools

from threading import get_ident
from tornado.gen import convert_yielded
from tornado.ioloop import IOLoop, _Selectable

import asyncio

import typing
from typing import Any, TypeVar, Awaitable, Callable, Union, Optional

if typing.TYPE_CHECKING:
    from typing import Set, Dict, Tuple  # noqa: F401

_T = TypeVar("_T")


class BaseAsyncIOLoop(IOLoop):
    def initialize(  # type: ignore
        self, asyncio_loop: asyncio.AbstractEventLoop, **kwargs: Any
    ) -> None:
        self.asyncio_loop = asyncio_loop
        # Maps fd to (fileobj, handler function) pair (as in IOLoop.add_handler)
        self.handlers = {}  # type: Dict[int, Tuple[Union[int, _Selectable], Callable]]
        # Set of fds listening for reads/writes
        self.readers = set()  # type: Set[int]
        self.writers = set()  # type: Set[int]
        self.closing = False
        # If an asyncio loop was closed through an asyncio interface
        # instead of IOLoop.close(), we'd never hear about it and may
        # have left a dangling reference in our map. In case an
        # application (or, more likely, a test suite) creates and
        # destroys a lot of event loops in this way, check here to
        # ensure that we don't have a lot of dead loops building up in
        # the map.
        #
        # TODO(bdarnell): consider making self.asyncio_loop a weakref
        # for AsyncIOMainLoop and make _ioloop_for_asyncio a
        # WeakKeyDictionary.
        for loop in list(IOLoop._ioloop_for_asyncio):
            if loop.is_closed():
                del IOLoop._ioloop_for_asyncio[loop]
        IOLoop._ioloop_for_asyncio[asyncio_loop] = self

        self._thread_identity = 0

        super(BaseAsyncIOLoop, self).initialize(**kwargs)

<<<<<<< HEAD
    def close(self, all_fds: bool = False) -> None:
=======
        def assign_thread_identity() -> None:
            self._thread_identity = get_ident()

        self.add_callback(assign_thread_identity)

    def close(self, all_fds: bool=False) -> None:
>>>>>>> 627eafb3
        self.closing = True
        for fd in list(self.handlers):
            fileobj, handler_func = self.handlers[fd]
            self.remove_handler(fd)
            if all_fds:
                self.close_fd(fileobj)
        # Remove the mapping before closing the asyncio loop. If this
        # happened in the other order, we could race against another
        # initialize() call which would see the closed asyncio loop,
        # assume it was closed from the asyncio side, and do this
        # cleanup for us, leading to a KeyError.
        del IOLoop._ioloop_for_asyncio[self.asyncio_loop]
        self.asyncio_loop.close()

    def add_handler(
        self, fd: Union[int, _Selectable], handler: Callable[..., None], events: int
    ) -> None:
        fd, fileobj = self.split_fd(fd)
        if fd in self.handlers:
            raise ValueError("fd %s added twice" % fd)
        self.handlers[fd] = (fileobj, handler)
        if events & IOLoop.READ:
            self.asyncio_loop.add_reader(fd, self._handle_events, fd, IOLoop.READ)
            self.readers.add(fd)
        if events & IOLoop.WRITE:
            self.asyncio_loop.add_writer(fd, self._handle_events, fd, IOLoop.WRITE)
            self.writers.add(fd)

    def update_handler(self, fd: Union[int, _Selectable], events: int) -> None:
        fd, fileobj = self.split_fd(fd)
        if events & IOLoop.READ:
            if fd not in self.readers:
                self.asyncio_loop.add_reader(fd, self._handle_events, fd, IOLoop.READ)
                self.readers.add(fd)
        else:
            if fd in self.readers:
                self.asyncio_loop.remove_reader(fd)
                self.readers.remove(fd)
        if events & IOLoop.WRITE:
            if fd not in self.writers:
                self.asyncio_loop.add_writer(fd, self._handle_events, fd, IOLoop.WRITE)
                self.writers.add(fd)
        else:
            if fd in self.writers:
                self.asyncio_loop.remove_writer(fd)
                self.writers.remove(fd)

    def remove_handler(self, fd: Union[int, _Selectable]) -> None:
        fd, fileobj = self.split_fd(fd)
        if fd not in self.handlers:
            return
        if fd in self.readers:
            self.asyncio_loop.remove_reader(fd)
            self.readers.remove(fd)
        if fd in self.writers:
            self.asyncio_loop.remove_writer(fd)
            self.writers.remove(fd)
        del self.handlers[fd]

    def _handle_events(self, fd: int, events: int) -> None:
        fileobj, handler_func = self.handlers[fd]
        handler_func(fileobj, events)

    def start(self) -> None:
        try:
            old_loop = asyncio.get_event_loop()
        except (RuntimeError, AssertionError):
            old_loop = None  # type: ignore
        try:
            self._setup_logging()
            asyncio.set_event_loop(self.asyncio_loop)
            self.asyncio_loop.run_forever()
        finally:
            asyncio.set_event_loop(old_loop)

    def stop(self) -> None:
        self.asyncio_loop.stop()

    def call_at(
        self, when: float, callback: Callable[..., None], *args: Any, **kwargs: Any
    ) -> object:
        # asyncio.call_at supports *args but not **kwargs, so bind them here.
        # We do not synchronize self.time and asyncio_loop.time, so
        # convert from absolute to relative.
        return self.asyncio_loop.call_later(
            max(0, when - self.time()),
            self._run_callback,
            functools.partial(callback, *args, **kwargs),
        )

    def remove_timeout(self, timeout: object) -> None:
        timeout.cancel()  # type: ignore

    def add_callback(self, callback: Callable, *args: Any, **kwargs: Any) -> None:
        if get_ident() == self._thread_identity:
            call_soon = self.asyncio_loop.call_soon
        else:
            call_soon = self.asyncio_loop.call_soon_threadsafe
        try:
<<<<<<< HEAD
            self.asyncio_loop.call_soon_threadsafe(
                self._run_callback, functools.partial(callback, *args, **kwargs)
            )
=======
            call_soon(
                self._run_callback,
                functools.partial(callback, *args, **kwargs))
>>>>>>> 627eafb3
        except RuntimeError:
            # "Event loop is closed". Swallow the exception for
            # consistency with PollIOLoop (and logical consistency
            # with the fact that we can't guarantee that an
            # add_callback that completes without error will
            # eventually execute).
            pass

    def add_callback_from_signal(self, callback: Callable, *args: Any, **kwargs: Any) -> None:
        try:
            self.asyncio_loop.call_soon_threadsafe(
                self._run_callback,
                functools.partial(callback, *args, **kwargs))
        except RuntimeError:
            pass

    def run_in_executor(
        self,
        executor: Optional[concurrent.futures.Executor],
        func: Callable[..., _T],
        *args: Any
    ) -> Awaitable[_T]:
        return self.asyncio_loop.run_in_executor(executor, func, *args)

    def set_default_executor(self, executor: concurrent.futures.Executor) -> None:
        return self.asyncio_loop.set_default_executor(executor)


class AsyncIOMainLoop(BaseAsyncIOLoop):
    """``AsyncIOMainLoop`` creates an `.IOLoop` that corresponds to the
    current ``asyncio`` event loop (i.e. the one returned by
    ``asyncio.get_event_loop()``).

    .. deprecated:: 5.0

       Now used automatically when appropriate; it is no longer necessary
       to refer to this class directly.

    .. versionchanged:: 5.0

       Closing an `AsyncIOMainLoop` now closes the underlying asyncio loop.
    """

    def initialize(self, **kwargs: Any) -> None:  # type: ignore
        super(AsyncIOMainLoop, self).initialize(asyncio.get_event_loop(), **kwargs)

    def make_current(self) -> None:
        # AsyncIOMainLoop already refers to the current asyncio loop so
        # nothing to do here.
        pass


class AsyncIOLoop(BaseAsyncIOLoop):
    """``AsyncIOLoop`` is an `.IOLoop` that runs on an ``asyncio`` event loop.
    This class follows the usual Tornado semantics for creating new
    ``IOLoops``; these loops are not necessarily related to the
    ``asyncio`` default event loop.

    Each ``AsyncIOLoop`` creates a new ``asyncio.EventLoop``; this object
    can be accessed with the ``asyncio_loop`` attribute.

    .. versionchanged:: 5.0

       When an ``AsyncIOLoop`` becomes the current `.IOLoop`, it also sets
       the current `asyncio` event loop.

    .. deprecated:: 5.0

       Now used automatically when appropriate; it is no longer necessary
       to refer to this class directly.
    """

    def initialize(self, **kwargs: Any) -> None:  # type: ignore
        self.is_current = False
        loop = asyncio.new_event_loop()
        try:
            super(AsyncIOLoop, self).initialize(loop, **kwargs)
        except Exception:
            # If initialize() does not succeed (taking ownership of the loop),
            # we have to close it.
            loop.close()
            raise

    def close(self, all_fds: bool = False) -> None:
        if self.is_current:
            self.clear_current()
        super(AsyncIOLoop, self).close(all_fds=all_fds)

    def make_current(self) -> None:
        if not self.is_current:
            try:
                self.old_asyncio = asyncio.get_event_loop()
            except (RuntimeError, AssertionError):
                self.old_asyncio = None  # type: ignore
            self.is_current = True
        asyncio.set_event_loop(self.asyncio_loop)

    def _clear_current_hook(self) -> None:
        if self.is_current:
            asyncio.set_event_loop(self.old_asyncio)
            self.is_current = False


def to_tornado_future(asyncio_future: asyncio.Future) -> asyncio.Future:
    """Convert an `asyncio.Future` to a `tornado.concurrent.Future`.

    .. versionadded:: 4.1

    .. deprecated:: 5.0
       Tornado ``Futures`` have been merged with `asyncio.Future`,
       so this method is now a no-op.
    """
    return asyncio_future


def to_asyncio_future(tornado_future: asyncio.Future) -> asyncio.Future:
    """Convert a Tornado yieldable object to an `asyncio.Future`.

    .. versionadded:: 4.1

    .. versionchanged:: 4.3
       Now accepts any yieldable object, not just
       `tornado.concurrent.Future`.

    .. deprecated:: 5.0
       Tornado ``Futures`` have been merged with `asyncio.Future`,
       so this method is now equivalent to `tornado.gen.convert_yielded`.
    """
    return convert_yielded(tornado_future)


class AnyThreadEventLoopPolicy(asyncio.DefaultEventLoopPolicy):  # type: ignore
    """Event loop policy that allows loop creation on any thread.

    The default `asyncio` event loop policy only automatically creates
    event loops in the main threads. Other threads must create event
    loops explicitly or `asyncio.get_event_loop` (and therefore
    `.IOLoop.current`) will fail. Installing this policy allows event
    loops to be created automatically on any thread, matching the
    behavior of Tornado versions prior to 5.0 (or 5.0 on Python 2).

    Usage::

        asyncio.set_event_loop_policy(AnyThreadEventLoopPolicy())

    .. versionadded:: 5.0

    """

    def get_event_loop(self) -> asyncio.AbstractEventLoop:
        try:
            return super().get_event_loop()
        except (RuntimeError, AssertionError):
            # This was an AssertionError in python 3.4.2 (which ships with debian jessie)
            # and changed to a RuntimeError in 3.4.3.
            # "There is no current event loop in thread %r"
            loop = self.new_event_loop()
            self.set_event_loop(loop)
            return loop<|MERGE_RESOLUTION|>--- conflicted
+++ resolved
@@ -68,16 +68,12 @@
 
         super(BaseAsyncIOLoop, self).initialize(**kwargs)
 
-<<<<<<< HEAD
-    def close(self, all_fds: bool = False) -> None:
-=======
         def assign_thread_identity() -> None:
             self._thread_identity = get_ident()
 
         self.add_callback(assign_thread_identity)
 
-    def close(self, all_fds: bool=False) -> None:
->>>>>>> 627eafb3
+    def close(self, all_fds: bool = False) -> None:
         self.closing = True
         for fd in list(self.handlers):
             fileobj, handler_func = self.handlers[fd]
@@ -177,15 +173,7 @@
         else:
             call_soon = self.asyncio_loop.call_soon_threadsafe
         try:
-<<<<<<< HEAD
-            self.asyncio_loop.call_soon_threadsafe(
-                self._run_callback, functools.partial(callback, *args, **kwargs)
-            )
-=======
-            call_soon(
-                self._run_callback,
-                functools.partial(callback, *args, **kwargs))
->>>>>>> 627eafb3
+            call_soon(self._run_callback, functools.partial(callback, *args, **kwargs))
         except RuntimeError:
             # "Event loop is closed". Swallow the exception for
             # consistency with PollIOLoop (and logical consistency
@@ -194,11 +182,13 @@
             # eventually execute).
             pass
 
-    def add_callback_from_signal(self, callback: Callable, *args: Any, **kwargs: Any) -> None:
+    def add_callback_from_signal(
+        self, callback: Callable, *args: Any, **kwargs: Any
+    ) -> None:
         try:
             self.asyncio_loop.call_soon_threadsafe(
-                self._run_callback,
-                functools.partial(callback, *args, **kwargs))
+                self._run_callback, functools.partial(callback, *args, **kwargs)
+            )
         except RuntimeError:
             pass
 
